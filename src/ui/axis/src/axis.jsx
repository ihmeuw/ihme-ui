--- conflicted
+++ resolved
@@ -115,7 +115,7 @@
 
 
 Axis.propTypes = {
-<<<<<<< HEAD
+
   /* class name to apply to the axis */
   className: CommonPropTypes.className,
 
@@ -126,9 +126,6 @@
   height: atLeastOneOfProp(HEIGHT_PROP_TYPES),
 
   label: PropTypes.any,
-=======
-  label: PropTypes.string,
->>>>>>> fdc7d964
   labelClassName: CommonPropTypes.className,
   labelStyle: PropTypes.object,
 
