import React, { PropTypes } from 'react';
<<<<<<< HEAD

import { castArray, map, noop, omit } from 'lodash';
=======
import { scaleLinear } from 'd3-scale';
import { map, omit, noop } from 'lodash';
>>>>>>> 4096dcba

import Scatter from './scatter';

export default function MultiScatter(props) {
  const {
    colorScale,
    data,
    dataField,
    focus,
    keyField,
    selection,
    symbolScale,
  } = props;

  const childProps = omit(props, [
    'colorScale',
    'data',
    'dataField',
    'keyField',
    'symbolField',
    'symbolScale',
  ]);

  return (
    <g>
      {
        map(data, (scatterData) => {
          const key = scatterData[keyField];
          const values = scatterData[dataField];
          const color = colorScale(scatterData[keyField]);
          const symbolType = symbolScale(scatterData[keyField]);

          return (
            <Scatter
              color={color}
              data={values}
              key={`scatter:${key}`}
              selection={castArray(selection)}
              focus={focus}
              symbolType={symbolType}
              {...childProps}
            />
          );
        })
      }
    </g>
  );
}

MultiScatter.propTypes = {
  /*
  function that accepts keyField, and returns a color for the symbol.
  */
  colorScale: PropTypes.func,

  /*
    array of object
    e.g.
    [
      {keyField: 'USA', dataField: []},
      {keyField: 'Canada', dataField: []},
      {keyField: 'Mexico', dataField: []}
    ]
  */
  data: PropTypes.arrayOf(PropTypes.object),

  /*
  key names for accessing x and y data.
  */
  dataAccessors: PropTypes.shape({
    x: PropTypes.string,
    y: PropTypes.string
  }).isRequired,

  /*
  key that holds individual datum to be represented in the scatter plot.
  */
  dataField: PropTypes.string,

  /*
    unique key that identifies the dataset to be plotted within the array of datasets.
  */
  keyField: PropTypes.string,

  onClick: PropTypes.func,

  onMouseLeave: PropTypes.func,

  onMouseMove: PropTypes.func,

  onMouseOver: PropTypes.func,

  /*
  scales from d3Scale
  */
  scales: PropTypes.shape({
    x: PropTypes.func,
    y: PropTypes.func
  }).isRequired,

  selection: PropTypes.oneOfType([
    PropTypes.object,
    PropTypes.array,
  ]),

  focus: PropTypes.object,

  /*
  size of symbols.
  */
  size: PropTypes.number,

  /*
    key name for value of symbol
  */
  symbolField: PropTypes.string,

  /*
    function to transform symbol value to a shape
  */
  symbolScale: PropTypes.func
};

MultiScatter.defaultProps = {
  colorScale: () => { return 'steelblue'; },
  dataField: 'values',
  onClick: noop,
  onMouseLeave: noop,
  onMouseMove: noop,
  onMouseOver: noop,
  symbolField: 'type',
<<<<<<< HEAD
  symbolScale: () => { return 'circle'; }
};
=======
  colorScale: () => { return 'steelblue'; },
  symbolScale: () => { return 'circle'; },
  scales: { x: scaleLinear(), y: scaleLinear() },
};

export default function MultiScatter(props) {
  const {
    colorScale,
    symbolScale,
    keyField,
    dataField,
    data,
  } = props;

  const childProps = omit(props, [
    'data',
    'keyField',
    'dataField',
    'symbolField',
    'symbolScale',
    'colorScale',
  ]);

  return (
    <g>
      {
        map(data, (scatterData) => {
          const key = scatterData[keyField];
          const values = scatterData[dataField];
          const color = colorScale(scatterData[keyField]);
          const symbolType = symbolScale(scatterData[keyField]);

          return (
            <Scatter
              key={`scatter:${key}`}
              data={values}
              color={color}
              symbolType={symbolType}
              {...childProps}
            />
          );
        })
      }
    </g>
  );
}

MultiScatter.propTypes = propTypes;

MultiScatter.defaultProps = defaultProps;
>>>>>>> 4096dcba
<|MERGE_RESOLUTION|>--- conflicted
+++ resolved
@@ -1,11 +1,7 @@
 import React, { PropTypes } from 'react';
-<<<<<<< HEAD
 
 import { castArray, map, noop, omit } from 'lodash';
-=======
 import { scaleLinear } from 'd3-scale';
-import { map, omit, noop } from 'lodash';
->>>>>>> 4096dcba
 
 import Scatter from './scatter';
 
@@ -137,58 +133,7 @@
   onMouseMove: noop,
   onMouseOver: noop,
   symbolField: 'type',
-<<<<<<< HEAD
-  symbolScale: () => { return 'circle'; }
-};
-=======
   colorScale: () => { return 'steelblue'; },
   symbolScale: () => { return 'circle'; },
   scales: { x: scaleLinear(), y: scaleLinear() },
-};
-
-export default function MultiScatter(props) {
-  const {
-    colorScale,
-    symbolScale,
-    keyField,
-    dataField,
-    data,
-  } = props;
-
-  const childProps = omit(props, [
-    'data',
-    'keyField',
-    'dataField',
-    'symbolField',
-    'symbolScale',
-    'colorScale',
-  ]);
-
-  return (
-    <g>
-      {
-        map(data, (scatterData) => {
-          const key = scatterData[keyField];
-          const values = scatterData[dataField];
-          const color = colorScale(scatterData[keyField]);
-          const symbolType = symbolScale(scatterData[keyField]);
-
-          return (
-            <Scatter
-              key={`scatter:${key}`}
-              data={values}
-              color={color}
-              symbolType={symbolType}
-              {...childProps}
-            />
-          );
-        })
-      }
-    </g>
-  );
-}
-
-MultiScatter.propTypes = propTypes;
-
-MultiScatter.defaultProps = defaultProps;
->>>>>>> 4096dcba
+};