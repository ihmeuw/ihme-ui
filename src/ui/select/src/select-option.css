--- conflicted
+++ resolved
@@ -15,11 +15,7 @@
   font-weight: 'bold';
 }
 
-<<<<<<< HEAD
-.focused, .option:hover {
-=======
-.option:hover {
->>>>>>> 6713daae
+.focused {
   background-color: #27ae60;
   color: #f5f5f5;
 }
