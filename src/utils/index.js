--- conflicted
+++ resolved
@@ -63,18 +63,14 @@
   propsChanged,
   stateFromPropUpdates,
   updateFunc,
-<<<<<<< HEAD
   applyFuncToProps,
-} from './props';
-
-export {
-  getBackgroundColor,
-} from './window';
-=======
 } from './props';
 
 export {
   getSymbol,
   symbolTypes,
 } from './symbol';
->>>>>>> efb8471b
+
+export {
+  getBackgroundColor,
+} from './window';