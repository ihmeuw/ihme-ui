import { stack } from 'd3';
import { propResolver } from './objects';

/**
 * Determines the orientation of the bars relative to the default orientation
 * of vertical bars.
 * @param orientation : A string that represents the orientation of the chart
 * @returns {boolean} : Returns whether the given argument is vertical
 */
export function isVertical(orientation) {
  return (orientation.toLowerCase() === 'vertical'.toLowerCase());
}

/**
 * Determines the type of the bars relative to the default orientation
 * of string "default".
 * @param type : A string that represents the type of the chart
 * @returns {boolean} : Returns whether the given argument is default
 */
export function isDefault(type) {
  return (type.toLowerCase() === 'default'.toLowerCase());
}

/**
 * Converts the data object into the d3 preferred stacked shape in order to position the bars
 * within a stacked bar chart.
 * @param collection : Data collection used to convert into a stacked shape
 * @param layerField : Represents the subcategory of the stack field
 * @param valueField : Represents the values typically plotted against
 * @param stackField : Represents the category in which the data should be plotted against
 * @param dataField : Represents the field to access the data object within the obj object
 * @param layerDomain : Represents the domain of the subcategory of the stack field
 * @returns {object} Returns an object that is the d3 preferred stacked shape
 */
export function stackedDataArray(collection, layerField, valueField,
                                 stackField, dataField, layerDomain) {
  const categoricalData = collection.map((data, i) => {
    const insertObject = {};
    insertObject[stackField] = data[stackField];
    insertObject.id = i;
<<<<<<< HEAD
    data[dataField].map(datum => {
=======
    i++;
    data[dataField].forEach(datum => {
>>>>>>> d268eea0
      const year = datum[layerField];
      insertObject[year] = datum[valueField];
    });
    return insertObject;
  });

  return stack().keys(layerDomain)(categoricalData);
}

/**
 * Sets the alignment and band padding for the given chart given the particular arguments
 * @param scale : Represents the ordinal scale for the chart
 * @param align : Represents the alignment properties for the ordinal scale bandwidth
 * @param bandPadding : Represents the bandPadding property for the ordinal scale bandwidth
 * @param bandPaddingInner : Represents the inner band padding property for the ordinal scale bandwidth
 * @param bandPaddingOuter : Represents the outter band padding property for the ordinal scale bandwidth
 * @returns {function} : Returns a function that represents the ordinal scale for chart
 */
export function setBandProps(scale, align, bandPadding, bandPaddingInner, bandPaddingOuter) {
  if (bandPaddingOuter) {
    scale.paddingOuter(bandPaddingOuter);
  } else if (bandPaddingInner) {
    scale.paddingInner(bandPaddingInner);
  } else {
    scale.padding(bandPadding);
  }

  if (align) {
    scale.align(align);
  }
  return scale;
}

/**
 * Returns the x position used to render the svg rect element of a normal and grouped bar chart
 * @param isGrouped : Boolean that represents whether the chart is grouped
 * @param layerOrdinal : Ordinal scale for the sub-categorical data within a grouped/stacked bar chart
 * @param ordinal : Ordinal scale for the categorical data with a grouped/stacked bar chart
 * @param orientation : String that represents the orientation of the chart
 * @param xValue : Value that corresponds to the X Axis used to calculate positioning from scales
 * @returns {number} : Value that represents the x position for the svg rect element
 */
export function getXPosition(isGrouped, layerOrdinal, ordinal, orientation, xValue) {
  if (!isVertical(orientation)) {
    return 0;
  }
  if (isGrouped) {
    return layerOrdinal(xValue);
  }
  return ordinal(xValue);
}

/**
 * Returns the x position used to render the svg rect element of a stacked bar chart
 * @param datum : Object that represents the data used to render the bar chart
 * @param linear : Linear scale for the categorical data with a grouped/stacked bar chart
 * @param ordinal : Ordinal scale for the categorical data with a grouped/stacked bar chart
 * @param orientation : String that represents the orientation of the chart
 * @param xValue : Value that corresponds to the X Axis used to calculate positioning from scales
 * @returns {number} : Value that represents the x position for the svg rect element
 */
export function getXPositionStack(datum, linear, ordinal, orientation, xValue) {
  if (isVertical(orientation)) {
    return ordinal(xValue);
  }
  return linear(datum);
}


/**
 * Returns the y position used to render the svg rect element of a normal and grouped bar chart
 * @param grouped : Represents whether it is a grouped bar chart
 * @param layerOrdinal : Represents the scale for the subcategory of the categorical data
 * @param linear : Linear scale for the categorical data with a grouped/stacked bar chart
 * @param ordinal : Represents the scale for the categorical data
 * @param orientation : String that represents the orientation of the chart
 * @param xValue : Value that corresponds to the X Axis used to calculate positioning from scales
 * @param yValue : Value that corresponds to the Y Axis used to calculate positioning from scales
 * @returns {number} : Value that represents the y position for the svg rect element
 */
export function getYPosition(grouped, layerOrdinal, linear, ordinal, orientation, xValue, yValue) {
  if (isVertical(orientation)) {
    return linear(yValue);
  }
  if (grouped) {
    return layerOrdinal(yValue);
  }
  return ordinal(xValue);
}

/**
 * Returns the x position used to render the svg rect element of a stacked bar chart
 * @param datum : Represents the datum for that corresponding bar
 * @param linear : Linear scale for the categorical data with a grouped/stacked bar chart
 * @param ordinal : Represents the scale for the categorical data
 * @param orientation : String that represents the orientation of the chart
 * @param xValue : Value that corresponds to the X Axis used to calculate positioning from scales
 * @returns {number} : Value that represents the y position for the svg rect element
 */
export function getYPositionStack(datum, linear, ordinal, orientation, xValue) {
  if (isVertical(orientation)) {
    return linear(datum);
  }
  return ordinal(xValue);
}

/**
 * Returns the height position used to render the svg rect element of a normal and grouped bar chart
 * @param height : Represents the height of the chart
 * @param grouped : Represents whether it is a grouped bar chart
 * @param layerOrdinal : Represents the scale for the subcategory of the categorical data
 * @param linear : Linear scale for the categorical data with a grouped/stacked bar chart
 * @param ordinal : Represents the scale for the categorical data
 * @param orientation : String that represents the orientation of the chart
 * @param yValue : Value that corresponds to the Y Axis used to calculate positioning from scales
 * @returns {number} : Value that represents the height of the svg rect element
 */
export function getHeight(height, grouped, layerOrdinal, linear, ordinal, orientation, yValue) {
  if (isVertical(orientation)) {
    return height - linear(yValue);
  }

  if (grouped) {
    return layerOrdinal.bandwidth();
  }
  return ordinal.bandwidth();
}

/**
 * Returns the height position used to render the svg rect element of a stacked bar chart
 * @param datum : Represents the datum for that corresponding bar
 * @param linear : Linear scale for the categorical data with a grouped/stacked bar chart
 * @param ordinal : Represents the scale for the categorical data
 * @param orientation : String that represents the orientation of the chart
 * @param yValue : Value that corresponds to the Y Axis used to calculate positioning from scales
 * @returns {number} : Value that represents the height of the svg rect element
 */
export function getHeightStack(datum, linear, ordinal, orientation, yValue) {
  if (isVertical(orientation)) {
    return linear(datum) - linear(yValue);
  }
  return ordinal.bandwidth();
}

/**
 * Returns the width position used to render the svg rect element of a normal and grouped bar chart
 * @param grouped : Represents whether it is a grouped bar chart
 * @param layerOrdinal : Represents the scale for the subcategory of the categorical data
 * @param linear : Linear scale for the categorical data with a grouped/stacked bar chart
 * @param ordinal : Represents the scale for the categorical data
 * @param orientation : String that represents the orientation of the chart
 * @param xValue : Value that corresponds to the X Axis used to calculate positioning from scales
 * @param yValue : Value that corresponds to the Y Axis used to calculate positioning from scales
 * @returns {number} : Value that represents the width of the svg rect element
 */
export function getWidth(grouped, layerOrdinal, linear, ordinal, orientation, xValue, yValue) {
  if (!grouped) {
    if (isVertical(orientation)) {
      return ordinal.bandwidth();
    }
    return linear(yValue);
  }
  if (isVertical(orientation)) {
    return layerOrdinal.bandwidth();
  }
  return linear(xValue);
}

/**
 * Returns the width position used to render the svg rect element of a stacked bar chart
 * @param datum : Represents the datum for that corresponding bar
 * @param linear : Linear scale for the categorical data with a grouped/stacked bar chart
 * @param ordinal : Represents the scale for the categorical data
 * @param orientation : String that represents the orientation of the chart
 * @param yValue : Value that corresponds to the Y Axis used to calculate positioning from scales
 * @returns {number} : Value that represents the width of the svg rect element
 */
export function getWidthStack(datum, linear, ordinal, orientation, yValue) {
  if (isVertical(orientation)) {
    return ordinal.bandwidth();
  }
  return linear(yValue) - linear(datum);
}

/**
 * Function to refactor logic behind what x value is required for each type of bar chart
 * @param datum : Represents the datum for that corresponding bar
 * @param dataAccessors : Object that represents the keys used to access the datum
 * @param grouped : Represents whether it is a grouped bar chart
 * @param stacked : Represents whether it is a stacked bar chart
 * @returns {number} : Returns a number that represents the correct x value used to calculate
 *  the values used to render the svg rect element
 */
export function getXValue(datum, dataAccessors, grouped, stacked) {
  if (grouped) {
    return propResolver(datum, dataAccessors.layer);
  }
  if (stacked) {
    return propResolver(datum.data, dataAccessors.stack);
  }
  return propResolver(datum, dataAccessors.stack);
}<|MERGE_RESOLUTION|>--- conflicted
+++ resolved
@@ -38,12 +38,8 @@
     const insertObject = {};
     insertObject[stackField] = data[stackField];
     insertObject.id = i;
-<<<<<<< HEAD
+
     data[dataField].map(datum => {
-=======
-    i++;
-    data[dataField].forEach(datum => {
->>>>>>> d268eea0
       const year = datum[layerField];
       insertObject[year] = datum[valueField];
     });
